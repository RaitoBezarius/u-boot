--- conflicted
+++ resolved
@@ -34,13 +34,9 @@
 DECLARE_GLOBAL_DATA_PTR;
 
 #ifdef CONFIG_FEC_MXC
-<<<<<<< HEAD
 #define GPIO_FEC_RESET_B	IMX_GPIO_NR(4, 7)
 #define GPIO_FEC_ENABLE_B	IMX_GPIO_NR(4, 9)
-=======
-#define GPIO_FEC_RESET_B	MXC_GPIO_PORT_TO_NUM(4, 7)
-#define GPIO_FEC_ENABLE_B	MXC_GPIO_PORT_TO_NUM(4, 9)
->>>>>>> 72739219
+
 void tx25_fec_init(void)
 {
 	struct iomuxc_mux_ctl *muxctl;
@@ -108,15 +104,9 @@
 	/*
 	 * set each to 1 and make each an output
 	 */
-<<<<<<< HEAD
 	gpio_direction_output(IMX_GPIO_NR(3, 10), 1);
 	gpio_direction_output(IMX_GPIO_NR(3, 11), 1);
 	gpio_direction_output(IMX_GPIO_NR(3, 12), 1);
-=======
-	gpio_direction_output(MXC_GPIO_PORT_TO_NUM(3, 10), 1);
-	gpio_direction_output(MXC_GPIO_PORT_TO_NUM(3, 11), 1);
-	gpio_direction_output(MXC_GPIO_PORT_TO_NUM(3, 12), 1);
->>>>>>> 72739219
 
 	mdelay(22);		/* this value came from RedBoot */
 
