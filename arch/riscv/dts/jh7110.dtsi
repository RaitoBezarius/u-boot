--- conflicted
+++ resolved
@@ -659,11 +659,7 @@
 			status = "disabled";
 		};
 
-<<<<<<< HEAD
-		i2c5: i2c@12050000 {
-=======
 		i2c5: i2c5@12050000 {
->>>>>>> bfbdce9b
 			compatible = "snps,designware-i2c";
 			reg = <0x0 0x12050000 0x0 0x10000>;
 			clocks = <&clkgen JH7110_I2C5_CLK_CORE>,
