// SPDX-License-Identifier: GPL-2.0
/*
 * Designware master SPI core controller driver
 *
 * Copyright (C) 2014 Stefan Roese <sr@denx.de>
 * Copyright (C) 2020 Sean Anderson <seanga2@gmail.com>
 *
 * Very loosely based on the Linux driver:
 * drivers/spi/spi-dw.c, which is:
 * Copyright (c) 2009, Intel Corporation.
 */

#define LOG_CATEGORY UCLASS_SPI
#include <common.h>
#include <clk.h>
#include <dm.h>
#include <dm/device_compat.h>
#include <errno.h>
#include <fdtdec.h>
#include <log.h>
#include <malloc.h>
#include <reset.h>
#include <spi.h>
#include <spi-mem.h>
#include <asm/io.h>
#include <asm-generic/gpio.h>
#include <linux/bitfield.h>
#include <linux/bitops.h>
#include <linux/compat.h>
#include <linux/iopoll.h>
#include <linux/sizes.h>

/* Register offsets */
#define DW_SPI_CTRLR0			0x00
#define DW_SPI_CTRLR1			0x04
#define DW_SPI_SSIENR			0x08
#define DW_SPI_MWCR			0x0c
#define DW_SPI_SER			0x10
#define DW_SPI_BAUDR			0x14
#define DW_SPI_TXFTLR			0x18
#define DW_SPI_RXFTLR			0x1c
#define DW_SPI_TXFLR			0x20
#define DW_SPI_RXFLR			0x24
#define DW_SPI_SR			0x28
#define DW_SPI_IMR			0x2c
#define DW_SPI_ISR			0x30
#define DW_SPI_RISR			0x34
#define DW_SPI_TXOICR			0x38
#define DW_SPI_RXOICR			0x3c
#define DW_SPI_RXUICR			0x40
#define DW_SPI_MSTICR			0x44
#define DW_SPI_ICR			0x48
#define DW_SPI_DMACR			0x4c
#define DW_SPI_DMATDLR			0x50
#define DW_SPI_DMARDLR			0x54
#define DW_SPI_IDR			0x58
#define DW_SPI_VERSION			0x5c
#define DW_SPI_DR			0x60

/* Bit fields in CTRLR0 */
/*
 * Only present when SSI_MAX_XFER_SIZE=16. This is the default, and the only
 * option before version 3.23a.
 */
#define CTRLR0_DFS_MASK			GENMASK(3, 0)

#define CTRLR0_FRF_MASK			GENMASK(5, 4)
#define CTRLR0_FRF_SPI			0x0
#define CTRLR0_FRF_SSP			0x1
#define CTRLR0_FRF_MICROWIRE		0x2
#define CTRLR0_FRF_RESV			0x3

#define CTRLR0_MODE_MASK		GENMASK(7, 6)
#define CTRLR0_MODE_SCPH		0x1
#define CTRLR0_MODE_SCPOL		0x2

#define CTRLR0_TMOD_MASK		GENMASK(9, 8)
#define	CTRLR0_TMOD_TR			0x0		/* xmit & recv */
#define CTRLR0_TMOD_TO			0x1		/* xmit only */
#define CTRLR0_TMOD_RO			0x2		/* recv only */
#define CTRLR0_TMOD_EPROMREAD		0x3		/* eeprom read mode */

#define CTRLR0_SLVOE_OFFSET		10
#define CTRLR0_SRL_OFFSET		11
#define CTRLR0_CFS_MASK			GENMASK(15, 12)

/* Only present when SSI_MAX_XFER_SIZE=32 */
#define CTRLR0_DFS_32_MASK		GENMASK(20, 16)

/* The next field is only present on versions after 4.00a */
#define CTRLR0_SPI_FRF_MASK		GENMASK(22, 21)
#define CTRLR0_SPI_FRF_BYTE		0x0
#define	CTRLR0_SPI_FRF_DUAL		0x1
#define	CTRLR0_SPI_FRF_QUAD		0x2

/* Bit fields in CTRLR0 based on DWC_ssi_databook.pdf v1.01a */
#define DWC_SSI_CTRLR0_DFS_MASK		GENMASK(4, 0)
#define DWC_SSI_CTRLR0_FRF_MASK		GENMASK(7, 6)
#define DWC_SSI_CTRLR0_MODE_MASK	GENMASK(9, 8)
#define DWC_SSI_CTRLR0_TMOD_MASK	GENMASK(11, 10)
#define DWC_SSI_CTRLR0_SRL_OFFSET	13
#define DWC_SSI_CTRLR0_SPI_FRF_MASK	GENMASK(23, 22)

/* Bit fields in SR, 7 bits */
#define SR_MASK				GENMASK(6, 0)	/* cover 7 bits */
#define SR_BUSY				BIT(0)
#define SR_TF_NOT_FULL			BIT(1)
#define SR_TF_EMPT			BIT(2)
#define SR_RF_NOT_EMPT			BIT(3)
#define SR_RF_FULL			BIT(4)
#define SR_TX_ERR			BIT(5)
#define SR_DCOL				BIT(6)

#define RX_TIMEOUT			1000		/* timeout in ms */

struct dw_spi_plat {
	s32 frequency;		/* Default clock frequency, -1 for none */
	void __iomem *regs;
};

struct dw_spi_priv {
	struct clk clk;
	struct reset_ctl_bulk resets;
	struct gpio_desc cs_gpio;	/* External chip-select gpio */

	u32 (*update_cr0)(struct dw_spi_priv *priv);

	void __iomem *regs;
	unsigned long bus_clk_rate;
	unsigned int freq;		/* Default frequency */
	unsigned int mode;

	const void *tx;
	const void *tx_end;
	void *rx;
	void *rx_end;
	u32 fifo_len;			/* depth of the FIFO buffer */
	u32 max_xfer;			/* Maximum transfer size (in bits) */

	int bits_per_word;
	int len;
	u8 cs;				/* chip select pin */
	u8 tmode;			/* TR/TO/RO/EEPROM */
	u8 type;			/* SPI/SSP/MicroWire */
};

static inline u32 dw_read(struct dw_spi_priv *priv, u32 offset)
{
	return __raw_readl(priv->regs + offset);
}

static inline void dw_write(struct dw_spi_priv *priv, u32 offset, u32 val)
{
	__raw_writel(val, priv->regs + offset);
}

static u32 dw_spi_dw16_update_cr0(struct dw_spi_priv *priv)
{
	return FIELD_PREP(CTRLR0_DFS_MASK, priv->bits_per_word - 1)
	     | FIELD_PREP(CTRLR0_FRF_MASK, priv->type)
	     | FIELD_PREP(CTRLR0_MODE_MASK, priv->mode)
	     | FIELD_PREP(CTRLR0_TMOD_MASK, priv->tmode);
}

static u32 dw_spi_dw32_update_cr0(struct dw_spi_priv *priv)
{
	return FIELD_PREP(CTRLR0_DFS_32_MASK, priv->bits_per_word - 1)
	     | FIELD_PREP(CTRLR0_FRF_MASK, priv->type)
	     | FIELD_PREP(CTRLR0_MODE_MASK, priv->mode)
	     | FIELD_PREP(CTRLR0_TMOD_MASK, priv->tmode);
}

static u32 dw_spi_dwc_update_cr0(struct dw_spi_priv *priv)
{
	return FIELD_PREP(DWC_SSI_CTRLR0_DFS_MASK, priv->bits_per_word - 1)
	     | FIELD_PREP(DWC_SSI_CTRLR0_FRF_MASK, priv->type)
	     | FIELD_PREP(DWC_SSI_CTRLR0_MODE_MASK, priv->mode)
	     | FIELD_PREP(DWC_SSI_CTRLR0_TMOD_MASK, priv->tmode);
}

static int dw_spi_apb_init(struct udevice *bus, struct dw_spi_priv *priv)
{
	/* If we read zeros from DFS, then we need to use DFS_32 instead */
	dw_write(priv, DW_SPI_SSIENR, 0);
	dw_write(priv, DW_SPI_CTRLR0, 0xffffffff);
	if (FIELD_GET(CTRLR0_DFS_MASK, dw_read(priv, DW_SPI_CTRLR0))) {
		priv->max_xfer = 16;
		priv->update_cr0 = dw_spi_dw16_update_cr0;
	} else {
		priv->max_xfer = 32;
		priv->update_cr0 = dw_spi_dw32_update_cr0;
	}

	return 0;
}

static int dw_spi_dwc_init(struct udevice *bus, struct dw_spi_priv *priv)
{
	priv->max_xfer = 32;
	priv->update_cr0 = dw_spi_dwc_update_cr0;
	return 0;
}

static int request_gpio_cs(struct udevice *bus)
{
#if CONFIG_IS_ENABLED(DM_GPIO) && !defined(CONFIG_SPL_BUILD)
	struct dw_spi_priv *priv = dev_get_priv(bus);
	int ret;

	/* External chip select gpio line is optional */
	ret = gpio_request_by_name(bus, "cs-gpios", 0, &priv->cs_gpio,
				   GPIOD_IS_OUT | GPIOD_IS_OUT_ACTIVE);
	if (ret == -ENOENT)
		return 0;

	if (ret < 0) {
		dev_err(bus, "Couldn't request gpio! (error %d)\n", ret);
		return ret;
	}

	if (dm_gpio_is_valid(&priv->cs_gpio)) {
		dm_gpio_set_dir_flags(&priv->cs_gpio,
				      GPIOD_IS_OUT | GPIOD_IS_OUT_ACTIVE);
	}

	dev_dbg(bus, "Using external gpio for CS management\n");
#endif
	return 0;
}

static int dw_spi_of_to_plat(struct udevice *bus)
{
	struct dw_spi_plat *plat = bus->plat;

	plat->regs = dev_read_addr_ptr(bus);
	if (!plat->regs)
		return -EINVAL;

	/* Use 500KHz as a suitable default */
	plat->frequency = dev_read_u32_default(bus, "spi-max-frequency",
					       500000);

	if (dev_read_bool(bus, "spi-slave"))
		return -EINVAL;

	dev_info(bus, "max-frequency=%d\n", plat->frequency);

	return request_gpio_cs(bus);
}

/* Restart the controller, disable all interrupts, clean rx fifo */
static void spi_hw_init(struct udevice *bus, struct dw_spi_priv *priv)
{
	dw_write(priv, DW_SPI_SSIENR, 0);
	dw_write(priv, DW_SPI_IMR, 0xff);
	dw_write(priv, DW_SPI_SSIENR, 1);

	/*
	 * Try to detect the FIFO depth if not set by interface driver,
	 * the depth could be from 2 to 256 from HW spec
	 */
	if (!priv->fifo_len) {
		u32 fifo;

		for (fifo = 1; fifo < 256; fifo++) {
			dw_write(priv, DW_SPI_TXFTLR, fifo);
			if (fifo != dw_read(priv, DW_SPI_TXFTLR))
				break;
		}

		priv->fifo_len = (fifo == 1) ? 0 : fifo;
		dw_write(priv, DW_SPI_TXFTLR, 0);
	}
	dev_dbg(bus, "fifo_len=%d\n", priv->fifo_len);
}

/*
 * We define dw_spi_get_clk function as 'weak' as some targets
 * (like SOCFPGA_GEN5 and SOCFPGA_ARRIA10) don't use standard clock API
 * and implement dw_spi_get_clk their own way in their clock manager.
 */
__weak int dw_spi_get_clk(struct udevice *bus, ulong *rate)
{
	struct dw_spi_priv *priv = dev_get_priv(bus);
	int ret;

	ret = clk_get_by_index(bus, 0, &priv->clk);
	if (ret)
		return ret;

	ret = clk_enable(&priv->clk);
	if (ret && ret != -ENOSYS && ret != -ENOTSUPP)
		return ret;

	*rate = clk_get_rate(&priv->clk);
	if (!*rate)
		goto err_rate;

	dev_dbg(bus, "Got clock via device tree: %lu Hz\n", *rate);

	return 0;

err_rate:
	clk_disable(&priv->clk);
	clk_free(&priv->clk);

	return -EINVAL;
}

static int dw_spi_reset(struct udevice *bus)
{
	int ret;
	struct dw_spi_priv *priv = dev_get_priv(bus);

	ret = reset_get_bulk(bus, &priv->resets);
	if (ret) {
		/*
		 * Return 0 if error due to !CONFIG_DM_RESET and reset
		 * DT property is not present.
		 */
		if (ret == -ENOENT || ret == -ENOTSUPP)
			return 0;

		dev_warn(bus, "Couldn't find/assert reset device (error %d)\n",
			 ret);
		return ret;
	}

	ret = reset_deassert_bulk(&priv->resets);
	if (ret) {
		reset_release_bulk(&priv->resets);
		dev_err(bus, "Failed to de-assert reset for SPI (error %d)\n",
			ret);
		return ret;
	}

	return 0;
}

typedef int (*dw_spi_init_t)(struct udevice *bus, struct dw_spi_priv *priv);

static int dw_spi_probe(struct udevice *bus)
{
<<<<<<< HEAD
	struct dw_spi_plat *plat = dev_get_plat(bus);
=======
	dw_spi_init_t init = (dw_spi_init_t)dev_get_driver_data(bus);
	struct dw_spi_platdata *plat = dev_get_platdata(bus);
>>>>>>> 62b07b51
	struct dw_spi_priv *priv = dev_get_priv(bus);
	int ret;
	u32 version;

	priv->regs = plat->regs;
	priv->freq = plat->frequency;

	ret = dw_spi_get_clk(bus, &priv->bus_clk_rate);
	if (ret)
		return ret;

	ret = dw_spi_reset(bus);
	if (ret)
		return ret;

	if (!init)
		return -EINVAL;
	ret = init(bus, priv);
	if (ret)
		return ret;

	version = dw_read(priv, DW_SPI_VERSION);
	dev_dbg(bus, "ssi_version_id=%c.%c%c%c ssi_max_xfer_size=%u\n",
		version >> 24, version >> 16, version >> 8, version,
		priv->max_xfer);

	/* Currently only bits_per_word == 8 supported */
	priv->bits_per_word = 8;

	priv->tmode = 0; /* Tx & Rx */

	/* Basic HW init */
	spi_hw_init(bus, priv);

	return 0;
}

/* Return the max entries we can fill into tx fifo */
static inline u32 tx_max(struct dw_spi_priv *priv)
{
	u32 tx_left, tx_room, rxtx_gap;

	tx_left = (priv->tx_end - priv->tx) / (priv->bits_per_word >> 3);
	tx_room = priv->fifo_len - dw_read(priv, DW_SPI_TXFLR);

	/*
	 * Another concern is about the tx/rx mismatch, we
	 * thought about using (priv->fifo_len - rxflr - txflr) as
	 * one maximum value for tx, but it doesn't cover the
	 * data which is out of tx/rx fifo and inside the
	 * shift registers. So a control from sw point of
	 * view is taken.
	 */
	rxtx_gap = ((priv->rx_end - priv->rx) - (priv->tx_end - priv->tx)) /
		(priv->bits_per_word >> 3);

	return min3(tx_left, tx_room, (u32)(priv->fifo_len - rxtx_gap));
}

/* Return the max entries we should read out of rx fifo */
static inline u32 rx_max(struct dw_spi_priv *priv)
{
	u32 rx_left = (priv->rx_end - priv->rx) / (priv->bits_per_word >> 3);

	return min_t(u32, rx_left, dw_read(priv, DW_SPI_RXFLR));
}

static void dw_writer(struct dw_spi_priv *priv)
{
	u32 max = tx_max(priv);
	u32 txw = 0xFFFFFFFF;

	while (max--) {
		/* Set the tx word if the transfer's original "tx" is not null */
		if (priv->tx_end - priv->len) {
			if (priv->bits_per_word == 8)
				txw = *(u8 *)(priv->tx);
			else
				txw = *(u16 *)(priv->tx);
		}
		dw_write(priv, DW_SPI_DR, txw);
		log_content("tx=0x%02x\n", txw);
		priv->tx += priv->bits_per_word >> 3;
	}
}

static void dw_reader(struct dw_spi_priv *priv)
{
	u32 max = rx_max(priv);
	u16 rxw;

	while (max--) {
		rxw = dw_read(priv, DW_SPI_DR);
		log_content("rx=0x%02x\n", rxw);

		/* Care about rx if the transfer's original "rx" is not null */
		if (priv->rx_end - priv->len) {
			if (priv->bits_per_word == 8)
				*(u8 *)(priv->rx) = rxw;
			else
				*(u16 *)(priv->rx) = rxw;
		}
		priv->rx += priv->bits_per_word >> 3;
	}
}

static int poll_transfer(struct dw_spi_priv *priv)
{
	do {
		dw_writer(priv);
		dw_reader(priv);
	} while (priv->rx_end > priv->rx);

	return 0;
}

/*
 * We define external_cs_manage function as 'weak' as some targets
 * (like MSCC Ocelot) don't control the external CS pin using a GPIO
 * controller. These SoCs use specific registers to control by
 * software the SPI pins (and especially the CS).
 */
__weak void external_cs_manage(struct udevice *dev, bool on)
{
#if CONFIG_IS_ENABLED(DM_GPIO) && !defined(CONFIG_SPL_BUILD)
	struct dw_spi_priv *priv = dev_get_priv(dev->parent);

	if (!dm_gpio_is_valid(&priv->cs_gpio))
		return;

	dm_gpio_set_value(&priv->cs_gpio, on ? 1 : 0);
#endif
}

static int dw_spi_xfer(struct udevice *dev, unsigned int bitlen,
		       const void *dout, void *din, unsigned long flags)
{
	struct udevice *bus = dev->parent;
	struct dw_spi_priv *priv = dev_get_priv(bus);
	const u8 *tx = dout;
	u8 *rx = din;
	int ret = 0;
	u32 cr0 = 0;
	u32 val;
	u32 cs;

	/* spi core configured to do 8 bit transfers */
	if (bitlen % 8) {
		dev_err(dev, "Non byte aligned SPI transfer.\n");
		return -1;
	}

	/* Start the transaction if necessary. */
	if (flags & SPI_XFER_BEGIN)
		external_cs_manage(dev, false);

	if (rx && tx)
		priv->tmode = CTRLR0_TMOD_TR;
	else if (rx)
		priv->tmode = CTRLR0_TMOD_RO;
	else
		/*
		 * In transmit only mode (CTRL0_TMOD_TO) input FIFO never gets
		 * any data which breaks our logic in poll_transfer() above.
		 */
		priv->tmode = CTRLR0_TMOD_TR;

	cr0 = priv->update_cr0(priv);

	priv->len = bitlen >> 3;

	priv->tx = (void *)tx;
	priv->tx_end = priv->tx + priv->len;
	priv->rx = rx;
	priv->rx_end = priv->rx + priv->len;

	/* Disable controller before writing control registers */
	dw_write(priv, DW_SPI_SSIENR, 0);

	dev_dbg(dev, "cr0=%08x rx=%p tx=%p len=%d [bytes]\n", cr0, rx, tx,
		priv->len);
	/* Reprogram cr0 only if changed */
	if (dw_read(priv, DW_SPI_CTRLR0) != cr0)
		dw_write(priv, DW_SPI_CTRLR0, cr0);

	/*
	 * Configure the desired SS (slave select 0...3) in the controller
	 * The DW SPI controller will activate and deactivate this CS
	 * automatically. So no cs_activate() etc is needed in this driver.
	 */
	cs = spi_chip_select(dev);
	dw_write(priv, DW_SPI_SER, 1 << cs);

	/* Enable controller after writing control registers */
	dw_write(priv, DW_SPI_SSIENR, 1);

	/* Start transfer in a polling loop */
	ret = poll_transfer(priv);

	/*
	 * Wait for current transmit operation to complete.
	 * Otherwise if some data still exists in Tx FIFO it can be
	 * silently flushed, i.e. dropped on disabling of the controller,
	 * which happens when writing 0 to DW_SPI_SSIENR which happens
	 * in the beginning of new transfer.
	 */
	if (readl_poll_timeout(priv->regs + DW_SPI_SR, val,
			       (val & SR_TF_EMPT) && !(val & SR_BUSY),
			       RX_TIMEOUT * 1000)) {
		ret = -ETIMEDOUT;
	}

	/* Stop the transaction if necessary */
	if (flags & SPI_XFER_END)
		external_cs_manage(dev, true);

	return ret;
}

/*
 * This function is necessary for reading SPI flash with the native CS
 * c.f. https://lkml.org/lkml/2015/12/23/132
 */
static int dw_spi_exec_op(struct spi_slave *slave, const struct spi_mem_op *op)
{
	bool read = op->data.dir == SPI_MEM_DATA_IN;
	int pos, i, ret = 0;
	struct udevice *bus = slave->dev->parent;
	struct dw_spi_priv *priv = dev_get_priv(bus);
	u8 op_len = sizeof(op->cmd.opcode) + op->addr.nbytes + op->dummy.nbytes;
	u8 op_buf[op_len];
	u32 cr0;

	if (read)
		priv->tmode = CTRLR0_TMOD_EPROMREAD;
	else
		priv->tmode = CTRLR0_TMOD_TO;

	cr0 = priv->update_cr0(priv);
	dev_dbg(bus, "cr0=%08x buf=%p len=%u [bytes]\n", cr0, op->data.buf.in,
		op->data.nbytes);

	dw_write(priv, DW_SPI_SSIENR, 0);
	dw_write(priv, DW_SPI_CTRLR0, cr0);
	if (read)
		dw_write(priv, DW_SPI_CTRLR1, op->data.nbytes - 1);
	dw_write(priv, DW_SPI_SSIENR, 1);

	/* From spi_mem_exec_op */
	pos = 0;
	op_buf[pos++] = op->cmd.opcode;
	if (op->addr.nbytes) {
		for (i = 0; i < op->addr.nbytes; i++)
			op_buf[pos + i] = op->addr.val >>
				(8 * (op->addr.nbytes - i - 1));

		pos += op->addr.nbytes;
	}
	if (op->dummy.nbytes)
		memset(op_buf + pos, 0xff, op->dummy.nbytes);

	external_cs_manage(slave->dev, false);

	priv->tx = &op_buf;
	priv->tx_end = priv->tx + op_len;
	priv->rx = NULL;
	priv->rx_end = NULL;
	while (priv->tx != priv->tx_end)
		dw_writer(priv);

	/*
	 * XXX: The following are tight loops! Enabling debug messages may cause
	 * them to fail because we are not reading/writing the fifo fast enough.
	 */
	if (read) {
		priv->rx = op->data.buf.in;
		priv->rx_end = priv->rx + op->data.nbytes;

		dw_write(priv, DW_SPI_SER, 1 << spi_chip_select(slave->dev));
		while (priv->rx != priv->rx_end)
			dw_reader(priv);
	} else {
		u32 val;

		priv->tx = op->data.buf.out;
		priv->tx_end = priv->tx + op->data.nbytes;

		/* Fill up the write fifo before starting the transfer */
		dw_writer(priv);
		dw_write(priv, DW_SPI_SER, 1 << spi_chip_select(slave->dev));
		while (priv->tx != priv->tx_end)
			dw_writer(priv);

		if (readl_poll_timeout(priv->regs + DW_SPI_SR, val,
				       (val & SR_TF_EMPT) && !(val & SR_BUSY),
				       RX_TIMEOUT * 1000)) {
			ret = -ETIMEDOUT;
		}
	}

	dw_write(priv, DW_SPI_SER, 0);
	external_cs_manage(slave->dev, true);

	dev_dbg(bus, "%u bytes xfered\n", op->data.nbytes);
	return ret;
}

/* The size of ctrl1 limits data transfers to 64K */
static int dw_spi_adjust_op_size(struct spi_slave *slave, struct spi_mem_op *op)
{
	op->data.nbytes = min(op->data.nbytes, (unsigned int)SZ_64K);

	return 0;
}

static const struct spi_controller_mem_ops dw_spi_mem_ops = {
	.exec_op = dw_spi_exec_op,
	.adjust_op_size = dw_spi_adjust_op_size,
};

static int dw_spi_set_speed(struct udevice *bus, uint speed)
{
<<<<<<< HEAD
	struct dw_spi_plat *plat = bus->plat;
=======
	struct dw_spi_platdata *plat = dev_get_platdata(bus);
>>>>>>> 62b07b51
	struct dw_spi_priv *priv = dev_get_priv(bus);
	u16 clk_div;

	if (speed > plat->frequency)
		speed = plat->frequency;

	/* Disable controller before writing control registers */
	dw_write(priv, DW_SPI_SSIENR, 0);

	/* clk_div doesn't support odd number */
	clk_div = priv->bus_clk_rate / speed;
	clk_div = (clk_div + 1) & 0xfffe;
	dw_write(priv, DW_SPI_BAUDR, clk_div);

	/* Enable controller after writing control registers */
	dw_write(priv, DW_SPI_SSIENR, 1);

	priv->freq = speed;
	dev_dbg(bus, "speed=%d clk_div=%d\n", priv->freq, clk_div);

	return 0;
}

static int dw_spi_set_mode(struct udevice *bus, uint mode)
{
	struct dw_spi_priv *priv = dev_get_priv(bus);

	/*
	 * Can't set mode yet. Since this depends on if rx, tx, or
	 * rx & tx is requested. So we have to defer this to the
	 * real transfer function.
	 */
	priv->mode = mode;
	dev_dbg(bus, "mode=%d\n", priv->mode);

	return 0;
}

static int dw_spi_remove(struct udevice *bus)
{
	struct dw_spi_priv *priv = dev_get_priv(bus);
	int ret;

	ret = reset_release_bulk(&priv->resets);
	if (ret)
		return ret;

#if CONFIG_IS_ENABLED(CLK)
	ret = clk_disable(&priv->clk);
	if (ret)
		return ret;

	ret = clk_free(&priv->clk);
	if (ret)
		return ret;
#endif
	return 0;
}

static const struct dm_spi_ops dw_spi_ops = {
	.xfer		= dw_spi_xfer,
	.mem_ops	= &dw_spi_mem_ops,
	.set_speed	= dw_spi_set_speed,
	.set_mode	= dw_spi_set_mode,
	/*
	 * cs_info is not needed, since we require all chip selects to be
	 * in the device tree explicitly
	 */
};

static const struct udevice_id dw_spi_ids[] = {
	/* Generic compatible strings */

	{ .compatible = "snps,dw-apb-ssi", .data = (ulong)dw_spi_apb_init },
	{ .compatible = "snps,dw-apb-ssi-3.20a", .data = (ulong)dw_spi_apb_init },
	{ .compatible = "snps,dw-apb-ssi-3.22a", .data = (ulong)dw_spi_apb_init },
	/* First version with SSI_MAX_XFER_SIZE */
	{ .compatible = "snps,dw-apb-ssi-3.23a", .data = (ulong)dw_spi_apb_init },
	/* First version with Dual/Quad SPI; unused by this driver */
	{ .compatible = "snps,dw-apb-ssi-4.00a", .data = (ulong)dw_spi_apb_init },
	{ .compatible = "snps,dw-apb-ssi-4.01", .data = (ulong)dw_spi_apb_init },
	{ .compatible = "snps,dwc-ssi-1.01a", .data = (ulong)dw_spi_dwc_init },

	/* Compatible strings for specific SoCs */

	/*
	 * Both the Cyclone V and Arria V share a device tree and have the same
	 * version of this device. This compatible string is used for those
	 * devices, and is not used for sofpgas in general.
	 */
	{ .compatible = "altr,socfpga-spi", .data = (ulong)dw_spi_apb_init },
	{ .compatible = "altr,socfpga-arria10-spi", .data = (ulong)dw_spi_apb_init },
	{ .compatible = "canaan,kendryte-k210-spi", .data = (ulong)dw_spi_apb_init },
	{ .compatible = "canaan,kendryte-k210-ssi", .data = (ulong)dw_spi_dwc_init },
	{ .compatible = "intel,stratix10-spi", .data = (ulong)dw_spi_apb_init },
	{ .compatible = "intel,agilex-spi", .data = (ulong)dw_spi_apb_init },
	{ .compatible = "mscc,ocelot-spi", .data = (ulong)dw_spi_apb_init },
	{ .compatible = "mscc,jaguar2-spi", .data = (ulong)dw_spi_apb_init },
	{ .compatible = "snps,axs10x-spi", .data = (ulong)dw_spi_apb_init },
	{ .compatible = "snps,hsdk-spi", .data = (ulong)dw_spi_apb_init },
	{ }
};

U_BOOT_DRIVER(dw_spi) = {
	.name = "dw_spi",
	.id = UCLASS_SPI,
	.of_match = dw_spi_ids,
	.ops = &dw_spi_ops,
	.of_to_plat = dw_spi_of_to_plat,
	.plat_auto	= sizeof(struct dw_spi_plat),
	.priv_auto	= sizeof(struct dw_spi_priv),
	.probe = dw_spi_probe,
	.remove = dw_spi_remove,
};<|MERGE_RESOLUTION|>--- conflicted
+++ resolved
@@ -341,12 +341,8 @@
 
 static int dw_spi_probe(struct udevice *bus)
 {
-<<<<<<< HEAD
+	dw_spi_init_t init = (dw_spi_init_t)dev_get_driver_data(bus);
 	struct dw_spi_plat *plat = dev_get_plat(bus);
-=======
-	dw_spi_init_t init = (dw_spi_init_t)dev_get_driver_data(bus);
-	struct dw_spi_platdata *plat = dev_get_platdata(bus);
->>>>>>> 62b07b51
 	struct dw_spi_priv *priv = dev_get_priv(bus);
 	int ret;
 	u32 version;
@@ -669,11 +665,7 @@
 
 static int dw_spi_set_speed(struct udevice *bus, uint speed)
 {
-<<<<<<< HEAD
 	struct dw_spi_plat *plat = bus->plat;
-=======
-	struct dw_spi_platdata *plat = dev_get_platdata(bus);
->>>>>>> 62b07b51
 	struct dw_spi_priv *priv = dev_get_priv(bus);
 	u16 clk_div;
 
